--- conflicted
+++ resolved
@@ -335,17 +335,12 @@
     /// builder.token(Identifier, "content");
     /// builder.finish_node();
     /// let (green, cache) = builder.finish();
-<<<<<<< HEAD
     ///
     /// // We are safe to use `unwrap` here because we created the builder with `new`.
     /// // This created a new interner and cache for us owned by the builder,
     /// // and `finish` always returns these.
     /// let interner = cache.unwrap().into_interner().unwrap();
     /// let root: ResolvedNode<MyLanguage> = SyntaxNode::new_root_with_resolver(green, interner);
-=======
-    /// let root: ResolvedNode<Lang> =
-    ///     SyntaxNode::new_root_with_resolver(green, cache.unwrap().into_interner().unwrap());
->>>>>>> 9be9dc95
     /// assert_eq!(root.text(), "content");
     /// ```
     #[inline]
